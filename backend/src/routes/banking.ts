// @ts-nocheck
import { FastifyInstance } from 'fastify';
import { supabase } from '@backend/db/client';
import { PlaidService } from '@backend/services/plaid';
<<<<<<< HEAD
import { resolveCompanyId } from './helpers.js';
=======
import { handleRoute, resolveCompanyId } from '@backend/routes/helpers';
import type { BankAccount } from '@shared/types';
>>>>>>> e4e8f560

// Simple in-memory store for access tokens (for demo purposes)
const accessTokens = new Map<string, string>();

/**
 * Banking routes for Plaid integration
 * Handles link token creation and public token exchange for bank account linking
 * @param fastify - Fastify instance
 */
async function bankingRoutes(fastify: FastifyInstance) {
  // Guard at top of file - don't throw, just warn and skip mounting
  const { PLAID_CLIENT_ID, PLAID_SECRET } = process.env;
  if (!PLAID_CLIENT_ID || !PLAID_SECRET) {
    fastify.log.warn('PLAID_* env vars missing – banking routes disabled');
    return; // skip mounting; server keeps running
  }
  
  // Initialize Plaid service wrapper
  const plaidService = new PlaidService({
    clientId: PLAID_CLIENT_ID,
    secret: PLAID_SECRET,
    environment: (process.env.PLAID_ENV as 'sandbox' | 'production') || 'sandbox',
  });
  
  /**
   * Create link token for Plaid Link initialization
   * @route POST /api/banking/link-token
   * @param req.body.userId - User ID for link token (defaults to 'demo-user')
   * @returns {Object} Link token and expiration for frontend integration
   */
  fastify.post('/banking/link-token', async (req, reply) => {
    const { userId = 'demo-user', companyId } = req.body as { userId?: string; companyId: string };
    void companyId; // Reserved for future DB association
    fastify.log.info(`Plaid: creating link_token for user ${userId}`);
    const res = await plaidService.createLinkToken(userId, 'Payroll Demo');
    if (!res.success || !res.data) {
      fastify.log.error('Plaid: link_token creation failed:', res.error);
      return reply.status(500).send({ success: false, error: res.error?.message });
    }
    fastify.log.info(`Plaid: link_token created (${res.data.requestId})`);
    return reply.send({ success: true, linkToken: res.data.linkToken, expiration: res.data.expiration });
  });
  
  /**
   * Exchange public token for access token after successful Plaid Link flow
   * @route POST /api/banking/exchange-token
   * @param req.body.publicToken - Public token received from Plaid Link
   * @returns {Object} Success status and item ID
   */
  fastify.post('/banking/exchange-token', async (req, reply) => {
    const { publicToken, companyId } = req.body as { publicToken: string; companyId: string };
    fastify.log.info('Plaid: exchanging public_token');
    const ex = await plaidService.exchangePublicToken(publicToken);
    if (!ex.success || !ex.data) {
      fastify.log.error('Plaid: public_token exchange failed:', ex.error);
      return reply.status(500).send({ success: false, error: ex.error?.message });
    }
    const { accessToken, itemId } = ex.data;
    // Fetch account metadata and persist to DB
    const acctRes = await plaidService.getAccounts(accessToken);
    if (!acctRes.success || !acctRes.data) {
      fastify.log.error('Plaid: getAccounts failed:', acctRes.error);
      return reply.status(500).send({ success: false, error: acctRes.error?.message });
    }
    for (const acct of acctRes.data) {
      try {
        await supabase.from('bank_accounts').insert([{ 
          company_id: companyId,
          plaid_account_id: acct.accountId,
          plaid_access_token: accessToken,
          account_name: acct.name,
          account_type: acct.type,
          account_subtype: acct.subtype,
          institution_name: acct.institutionName || null 
        }]);
      } catch (dbError) {
        fastify.log.warn('Failed to save to database, continuing with in-memory storage', dbError);
      }
    }
    fastify.log.info(`Plaid: access_token stored for item ${itemId}`);
    accessTokens.set(itemId, accessToken);
    return reply.send({ success: true, itemId });
  });
  
  // Also handle the /banking/exchange route for backward compatibility
  fastify.post('/banking/exchange', async (req, reply) => {
    const { publicToken, companyId } = req.body as { publicToken: string; companyId: string };
    fastify.log.info('Plaid: exchanging public_token (legacy endpoint)');
    const ex = await plaidService.exchangePublicToken(publicToken);
    if (!ex.success || !ex.data) {
      fastify.log.error('Plaid: public_token exchange failed:', ex.error);
      return reply.status(500).send({ success: false, error: ex.error?.message });
    }
    const { accessToken, itemId } = ex.data;
    // Fetch account metadata and persist to DB
    const acctRes = await plaidService.getAccounts(accessToken);
    if (!acctRes.success || !acctRes.data) {
      fastify.log.error('Plaid: getAccounts failed:', acctRes.error);
      return reply.status(500).send({ success: false, error: acctRes.error?.message });
    }
    for (const acct of acctRes.data) {
      try {
        await supabase.from('bank_accounts').insert([{ 
          company_id: companyId,
          plaid_account_id: acct.accountId,
          plaid_access_token: accessToken,
          account_name: acct.name,
          account_type: acct.type,
          account_subtype: acct.subtype,
          institution_name: acct.institutionName || null 
        }]);
      } catch (dbError) {
        fastify.log.warn('Failed to save to database, continuing with in-memory storage', dbError);
      }
    }
    fastify.log.info(`Plaid: access_token stored for item ${itemId}`);
    accessTokens.set(itemId, accessToken);
    return reply.send({ success: true, itemId, accessToken });
  });

  /**
   * Fetch active bank accounts for a company
   * @route GET /api/banking/accounts
   * @param request.query.companyId - Unique company identifier
   */
  fastify.get(
    '/banking/accounts',
    handleRoute(async (request, _reply) => {
      const query = request.query as any;
      const companyId = await resolveCompanyId(query.companyId);
      fastify.log.info(`Fetching bank accounts for company ${companyId}`);

      const { data, error } = await supabase
        .from('bank_accounts')
        .select('*')
        .eq('company_id', companyId)
        .eq('is_active', true);

      if (error) {
        fastify.log.error('Failed to fetch bank accounts:', error);
        throw error;
      }

      const accounts: BankAccount[] = (data || []).map((row: any) => ({
        id: row.id,
        company_id: row.company_id,
        plaid_account_id: row.plaid_account_id,
        account_name: row.account_name,
        account_type: row.account_type,
        account_subtype: row.account_subtype,
        institution_name: row.institution_name,
        is_active: row.is_active,
        created_at: row.created_at,
        updated_at: row.updated_at,
      }));

      return accounts;
    })
  );
  
  /**
   * Simulate a sandbox transaction (deposit or withdrawal)
   * @route POST /api/banking/simulate
   */
  fastify.post('/banking/simulate', async (req, reply) => {
    const { accessToken, amount, date, name } = req.body as any;
    fastify.log.info('Plaid: simulating transaction');
    const res = await plaidService.simulateTransaction(accessToken, amount, date, name);
    if (!res.success) {
      fastify.log.error('Plaid: sandbox simulation failed:', res.error);
      return reply.status(500).send({ success: false, error: res.error?.message });
    }
    fastify.log.info('Plaid: sandbox transaction fired');
    return reply.send({ success: true });
  });

  /**
   * Get current account balances
   * @route GET /api/banking/balances
   */
  fastify.get('/banking/balances', async (req, reply) => {
    const { itemId } = req.query as any;
    const accessToken = accessTokens.get(itemId);
    if (!accessToken) {
      return reply.status(400).send({ success: false, error: 'Unknown itemId' });
    }
    const res = await plaidService.getBalances(accessToken);
    if (!res.success || !res.data) {
      fastify.log.error('Plaid: get balances failed:', res.error);
      return reply.status(500).send({ success: false, error: res.error?.message });
    }
    return reply.send({ success: true, balances: res.data });
  });

  /**
   * Get transactions for all accounts of a company
   * @route GET /api/banking/transactions
   */
  fastify.get('/banking/transactions', async (req, reply) => {
    const { companyId, startDate, endDate } = req.query as any;

    try {
      const resolvedCompanyId = await resolveCompanyId(companyId);
      const { data: accounts, error } = await supabase
        .from('bank_accounts')
        .select('plaid_access_token')
        .eq('company_id', resolvedCompanyId)
        .eq('is_active', true);

      if (error) {
        fastify.log.error('Failed to fetch access tokens:', error);
        return reply.status(500).send({ success: false, error: error.message });
      }

      const tokens = (accounts || []).map(a => a.plaid_access_token);
      const transactions: any[] = [];

      for (const token of tokens) {
        const res = await plaidService.getTransactions(token, startDate, endDate);
        if (!res.success || !res.data) {
          fastify.log.error('Plaid: get transactions failed:', res.error);
          continue;
        }
        transactions.push(...res.data);
      }

      return reply.send({ success: true, transactions });
    } catch (err) {
      fastify.log.error('Error fetching transactions:', err);
      return reply.status(500).send({ success: false, error: 'Failed to fetch transactions' });
    }
  });
  
}

export default bankingRoutes;
// @ts-nocheck<|MERGE_RESOLUTION|>--- conflicted
+++ resolved
@@ -2,12 +2,8 @@
 import { FastifyInstance } from 'fastify';
 import { supabase } from '@backend/db/client';
 import { PlaidService } from '@backend/services/plaid';
-<<<<<<< HEAD
-import { resolveCompanyId } from './helpers.js';
-=======
 import { handleRoute, resolveCompanyId } from '@backend/routes/helpers';
 import type { BankAccount } from '@shared/types';
->>>>>>> e4e8f560
 
 // Simple in-memory store for access tokens (for demo purposes)
 const accessTokens = new Map<string, string>();
