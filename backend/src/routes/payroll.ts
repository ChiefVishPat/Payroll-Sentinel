--- conflicted
+++ resolved
@@ -1,15 +1,8 @@
-<<<<<<< HEAD
 import { FastifyInstance } from 'fastify';
 import fs from 'fs';
 import path from 'path';
 import { supabase } from '@backend/db/client';
 import { CheckService } from '@backend/services/check';
-=======
-import { FastifyInstance } from 'fastify'
-import { CheckService } from '@backend/services/check'
-import { supabase } from '@backend/db/client'
-import fs from 'fs'
->>>>>>> 50157fed
 
 /**
  * Ensure required database tables and columns exist.
@@ -84,92 +77,8 @@
  * Includes creating pay schedules and running payroll
  */
 export default async function payrollRoutes(fastify: FastifyInstance) {
-<<<<<<< HEAD
   await ensureSchema(fastify);
   const checkService = fastify.services.checkService as CheckService;
-=======
-  const checkService = (fastify as any).services?.checkService
-    ? (fastify as any).services.checkService as CheckService
-    : new CheckService({
-        apiKey: process.env.CHECK_API_KEY || '',
-        environment:
-          (process.env.CHECK_ENVIRONMENT as 'sandbox' | 'production') || 'sandbox',
-      })
-
-  /** Ensure required tables exist. */
-  async function ensureSchema() {
-    try {
-      await supabase.from('employees').select('id').limit(1)
-    } catch (err: any) {
-      if (err?.message?.includes('relation') || err?.code === '42P01') {
-        await supabase.rpc('execute_sql', {
-          sql: `create table if not exists employees (
-            id uuid primary key default uuid_generate_v4(),
-            company_id uuid references companies(id) on delete cascade,
-            name text,
-            title text,
-            salary numeric,
-            status text,
-            department text,
-            start_date date,
-            created_at timestamp with time zone default now(),
-            updated_at timestamp with time zone default now()
-          );`
-        })
-        fs.appendFileSync(
-          'backend/logs/SCHEMA_CHANGES.md',
-          `- ${new Date().toISOString()} created employees table\n`
-        )
-      }
-    }
-    try {
-      await supabase.from('employees').select('department').limit(1)
-    } catch (err: any) {
-      if (err?.message?.includes('column') || err?.code === '42703') {
-        await supabase.rpc('execute_sql', {
-          sql: 'alter table employees add column if not exists department text;'
-        })
-        fs.appendFileSync(
-          'backend/logs/SCHEMA_CHANGES.md',
-          `- ${new Date().toISOString()} added employees.department column\n`
-        )
-      }
-    }
-    try {
-      await supabase.from('employees').select('start_date').limit(1)
-    } catch (err: any) {
-      if (err?.message?.includes('column') || err?.code === '42703') {
-        await supabase.rpc('execute_sql', {
-          sql: 'alter table employees add column if not exists start_date date;'
-        })
-        fs.appendFileSync(
-          'backend/logs/SCHEMA_CHANGES.md',
-          `- ${new Date().toISOString()} added employees.start_date column\n`
-        )
-      }
-    }
-    try {
-      await supabase.from('pay_schedules').select('id').limit(1)
-    } catch (err: any) {
-      if (err?.message?.includes('relation') || err?.code === '42P01') {
-        await supabase.rpc('execute_sql', {
-          sql: `create table if not exists pay_schedules (
-            id uuid primary key default uuid_generate_v4(),
-            company_id uuid references companies(id) on delete cascade,
-            frequency text,
-            next_run_date date,
-            created_at timestamp with time zone default now(),
-            updated_at timestamp with time zone default now()
-          );`
-        })
-        fs.appendFileSync(
-          'backend/logs/SCHEMA_CHANGES.md',
-          `- ${new Date().toISOString()} created pay_schedules table\n`
-        )
-      }
-    }
-  }
->>>>>>> 50157fed
 
   /**
    * Schedule payroll for a company
