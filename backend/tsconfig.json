--- conflicted
+++ resolved
@@ -27,26 +27,11 @@
     "noImplicitOverride": false,
     "allowUnusedLabels": false,
     "allowUnreachableCode": false,
-<<<<<<< HEAD
     "types": ["node", "vitest/globals"],
     "baseUrl": ".",
     "paths": {
       "@backend/*": ["./src/*"],
       "@shared/*": ["../shared/*"]
-=======
-    "types": [
-      "node",
-      "vitest/globals"
-    ],
-    "baseUrl": ".",
-    "paths": {
-      "@backend/*": [
-        "src/*"
-      ],
-      "@shared/*": [
-        "../shared/*"
-      ]
->>>>>>> d565e9d3
     }
   },
   "include": [
