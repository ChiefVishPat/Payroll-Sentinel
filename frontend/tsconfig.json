{
  "compilerOptions": {
    "target": "ES2017",
    "lib": [
      "dom",
      "dom.iterable",
      "esnext"
    ],
    "allowJs": true,
    "skipLibCheck": true,
    "strict": true,
    "noEmit": true,
    "esModuleInterop": true,
    "module": "esnext",
    "moduleResolution": "bundler",
    "resolveJsonModule": true,
    "isolatedModules": true,
    "jsx": "preserve",
    "incremental": true,
    "plugins": [
      {
        "name": "next"
      }
    ],
    "paths": {
<<<<<<< HEAD
      "@frontend/*": ["./src/*"],
      "@frontend/shared/*": ["../shared/*"]
=======
      "@frontend/*": [
        "./src/*"
      ],
      "@shared/*": [
        "../shared/*"
      ]
>>>>>>> 8fe19e46
    }
  },
  "include": [
    "next-env.d.ts",
    "**/*.ts",
    "**/*.tsx",
    ".next/types/**/*.ts"
  ],
  "exclude": [
    "node_modules"
  ]
}<|MERGE_RESOLUTION|>--- conflicted
+++ resolved
@@ -23,17 +23,8 @@
       }
     ],
     "paths": {
-<<<<<<< HEAD
       "@frontend/*": ["./src/*"],
       "@frontend/shared/*": ["../shared/*"]
-=======
-      "@frontend/*": [
-        "./src/*"
-      ],
-      "@shared/*": [
-        "../shared/*"
-      ]
->>>>>>> 8fe19e46
     }
   },
   "include": [
