--- conflicted
+++ resolved
@@ -87,251 +87,286 @@
   }
 
   return (
-    <div className="space-y-6">
-      <div className="flex justify-between items-center">
-        <div>
-          <h1 className="text-2xl font-bold text-[#EAEAEA]">Payroll</h1>
-          <p className="text-[#B0B0B0]">Manage payroll runs and employees</p>
-        </div>
-        <div className="flex gap-2">
-          <Dialog open={open} onOpenChange={setOpen}>
-            <DialogTrigger asChild>
-              <Button className="flex items-center gap-2">
-                <span className="text-xl">➕</span> Add Employee
-              </Button>
-            </DialogTrigger>
-            <DialogContent>
-              <div className="flex justify-between items-center mb-4">
-                <h2 className="text-lg font-semibold">Add Employee</h2>
-                <DialogClose asChild>
-                  <Button variant="ghost" size="sm">Close</Button>
-                </DialogClose>
+      <div className="space-y-6">
+          <div className="flex justify-between items-center">
+              <div>
+                  <h1 className="text-2xl font-bold text-[#EAEAEA]">Payroll</h1>
+                  <p className="text-[#B0B0B0]">
+                      Manage payroll runs and employees
+                  </p>
               </div>
-<<<<<<< HEAD
-              <p className="text-sm text-[#B0B0B0]">TODO: employee form goes here.</p>
-=======
-              <form
-                onSubmit={async e => {
-                  e.preventDefault()
-                  const formData = new FormData(e.currentTarget)
-                  await api.payroll.addEmployee({
-                    companyId,
-                    name: formData.get('name'),
-                    title: formData.get('title'),
-                    salary: Number(formData.get('salary') || 0),
-                    status: formData.get('status'),
-                  })
-                  await Promise.all([mutEmp(), mutSum()])
-                  setOpen(false)
-                  e.currentTarget.reset()
-                }}
-                className="space-y-4"
-              >
-                <input
-                  name="name"
-                  placeholder="Name"
-                  className="w-full border p-2 rounded"
-                  required
-                />
-                <input
-                  name="title"
-                  placeholder="Title"
-                  className="w-full border p-2 rounded"
-                  required
-                />
-                <input
-                  name="salary"
-                  type="number"
-                  step="0.01"
-                  placeholder="Salary"
-                  className="w-full border p-2 rounded"
-                  required
-                />
-                <select name="status" className="w-full border p-2 rounded">
-                  <option value="active">active</option>
-                  <option value="inactive">inactive</option>
-                </select>
-                <Button type="submit">Save</Button>
-              </form>
->>>>>>> abfa356e
-            </DialogContent>
-          </Dialog>
-          <Button onClick={refreshData} className="flex items-center gap-2">
-            <RefreshCw className="h-4 w-4" />
-            Refresh
-          </Button>
-        </div>
+              <div className="flex gap-2">
+                  <Dialog open={open} onOpenChange={setOpen}>
+                      <DialogTrigger asChild>
+                          <Button className="flex items-center gap-2">
+                              <span className="text-xl">➕</span> Add Employee
+                          </Button>
+                      </DialogTrigger>
+                      <DialogContent>
+                          <div className="flex justify-between items-center mb-4">
+                              <h2 className="text-lg font-semibold">
+                                  Add Employee
+                              </h2>
+                              <DialogClose asChild>
+                                  <Button variant="ghost" size="sm">
+                                      Close
+                                  </Button>
+                              </DialogClose>
+                          </div>
+                          <p className="text-sm text-[#B0B0B0]">
+                              TODO: employee form goes here.
+                          </p>
+                          <form
+                              onSubmit={async (e) => {
+                                  e.preventDefault();
+                                  const formData = new FormData(
+                                      e.currentTarget
+                                  );
+                                  await api.payroll.addEmployee({
+                                      companyId,
+                                      name: formData.get('name'),
+                                      title: formData.get('title'),
+                                      salary: Number(
+                                          formData.get('salary') || 0
+                                      ),
+                                      status: formData.get('status'),
+                                  });
+                                  await Promise.all([mutEmp(), mutSum()]);
+                                  setOpen(false);
+                                  e.currentTarget.reset();
+                              }}
+                              className="space-y-4">
+                              <input
+                                  name="name"
+                                  placeholder="Name"
+                                  className="w-full border p-2 rounded"
+                                  required
+                              />
+                              <input
+                                  name="title"
+                                  placeholder="Title"
+                                  className="w-full border p-2 rounded"
+                                  required
+                              />
+                              <input
+                                  name="salary"
+                                  type="number"
+                                  step="0.01"
+                                  placeholder="Salary"
+                                  className="w-full border p-2 rounded"
+                                  required
+                              />
+                              <select
+                                  name="status"
+                                  className="w-full border p-2 rounded">
+                                  <option value="active">active</option>
+                                  <option value="inactive">inactive</option>
+                              </select>
+                              <Button type="submit">Save</Button>
+                          </form>
+                      </DialogContent>
+                  </Dialog>
+                  <Button
+                      onClick={refreshData}
+                      className="flex items-center gap-2">
+                      <RefreshCw className="h-4 w-4" />
+                      Refresh
+                  </Button>
+              </div>
+          </div>
+
+          {/* Summary Cards */}
+          <div className="grid grid-cols-1 md:grid-cols-4 gap-6">
+              <Card className="dark:bg-gray-800">
+                  <CardHeader className="flex flex-row items-center justify-between space-y-0 pb-2">
+                      <CardTitle className="text-sm font-medium">
+                          Total Employees
+                      </CardTitle>
+                      <Users className="h-4 w-4 text-blue-600" />
+                  </CardHeader>
+                  <CardContent>
+                      <div className="text-2xl font-bold text-blue-600">
+                          {summary?.totalEmployees || 0}
+                      </div>
+                      <p className="text-xs text-[#B0B0B0] mt-1">
+                          Total employees
+                      </p>
+                  </CardContent>
+              </Card>
+
+              <Card className="dark:bg-gray-800">
+                  <CardHeader className="flex flex-row items-center justify-between space-y-0 pb-2">
+                      <CardTitle className="text-sm font-medium">
+                          Monthly Payroll
+                      </CardTitle>
+                      <DollarSign className="h-4 w-4 text-green-600" />
+                  </CardHeader>
+                  <CardContent>
+                      <div className="text-2xl font-bold text-green-600">
+                          {summary
+                              ? formatCurrency(summary.monthlyPayroll)
+                              : '$0'}
+                      </div>
+                      <p className="text-xs text-[#B0B0B0] mt-1">
+                          Total monthly cost
+                      </p>
+                  </CardContent>
+              </Card>
+
+              <Card className="dark:bg-gray-800">
+                  <CardHeader className="flex flex-row items-center justify-between space-y-0 pb-2">
+                      <CardTitle className="text-sm font-medium">
+                          Next Payroll
+                      </CardTitle>
+                      <Calendar className="h-4 w-4 text-purple-600" />
+                  </CardHeader>
+                  <CardContent>
+                      <div className="text-2xl font-bold text-purple-600">
+                          {summary?.nextPayroll
+                              ? formatDate(summary.nextPayroll)
+                              : 'Not scheduled'}
+                      </div>
+                      <p className="text-xs text-[#B0B0B0] mt-1">
+                          Scheduled date
+                      </p>
+                  </CardContent>
+              </Card>
+
+              <Card className="dark:bg-gray-800">
+                  <CardHeader className="flex flex-row items-center justify-between space-y-0 pb-2">
+                      <CardTitle className="text-sm font-medium">
+                          Pending Runs
+                      </CardTitle>
+                      <Clock className="h-4 w-4 text-yellow-600" />
+                  </CardHeader>
+                  <CardContent>
+                      <div className="text-2xl font-bold text-yellow-600">
+                          {summary?.pendingRuns ?? 0}
+                      </div>
+                      <p className="text-xs text-[#B0B0B0] mt-1">
+                          Awaiting approval
+                      </p>
+                  </CardContent>
+              </Card>
+          </div>
+
+          {/* Payroll Runs */}
+          <Card className="dark:bg-gray-800">
+              <CardHeader>
+                  <CardTitle>Payroll Runs</CardTitle>
+                  <CardDescription>
+                      Recent and upcoming payroll runs
+                  </CardDescription>
+              </CardHeader>
+              <CardContent>
+                  <div className="space-y-4">
+                      {(payrollRuns?.data || []).length === 0 ? (
+                          <div className="text-center py-8 text-[#B0B0B0]">
+                              No payroll runs found
+                          </div>
+                      ) : (
+                          (payrollRuns?.data || []).map((run: PayrollRun) => (
+                              <div
+                                  key={run.id}
+                                  className="flex items-center justify-between p-4 border rounded">
+                                  <div className="flex-1">
+                                      <div className="flex items-center gap-2 mb-1">
+                                          <div
+                                              className={`px-2 py-1 text-xs rounded ${getStatusColor(run.status)}`}>
+                                              {run.status}
+                                          </div>
+                                          <div className="font-medium">
+                                              {run.payPeriod}
+                                          </div>
+                                      </div>
+                                      <div className="text-sm text-[#B0B0B0]">
+                                          {formatCurrency(run.totalAmount)} for{' '}
+                                          {run.employeeCount} employees
+                                      </div>
+                                      <div className="text-xs text-[#B0B0B0] mt-1">
+                                          Scheduled:{' '}
+                                          {formatDate(run.scheduledDate)}
+                                      </div>
+                                  </div>
+                                  <div className="flex items-center gap-2 ml-4">
+                                      {run.status === 'pending' && (
+                                          <Button
+                                              size="sm"
+                                              onClick={() =>
+                                                  approvePayroll(run.id)
+                                              }
+                                              className="flex items-center gap-1">
+                                              <CheckCircle className="h-4 w-4" />
+                                              Approve
+                                          </Button>
+                                      )}
+                                      {run.status === 'approved' && (
+                                          <Button
+                                              size="sm"
+                                              onClick={() =>
+                                                  processPayroll(run.id)
+                                              }
+                                              className="flex items-center gap-1">
+                                              <Play className="h-4 w-4" />
+                                              Process
+                                          </Button>
+                                      )}
+                                      {run.status === 'processed' && (
+                                          <CheckCircle className="h-5 w-5 text-green-600" />
+                                      )}
+                                  </div>
+                              </div>
+                          ))
+                      )}
+                  </div>
+              </CardContent>
+          </Card>
+
+          {/* Employee List */}
+          <Card className="dark:bg-gray-800">
+              <CardHeader>
+                  <CardTitle>Employees</CardTitle>
+                  <CardDescription>Active employee roster</CardDescription>
+              </CardHeader>
+              <CardContent>
+                  <div className="space-y-4">
+                      {(employees?.data || []).length === 0 ? (
+                          <div className="text-center py-8 text-[#B0B0B0]">
+                              No employees found
+                          </div>
+                      ) : (
+                          (employees?.data || []).map((employee: Employee) => (
+                              <div
+                                  key={employee.id}
+                                  className="flex items-center justify-between p-3 bg-[#2C2C2C] rounded">
+                                  <div className="flex-1">
+                                      <div className="font-medium">
+                                          {employee.name}
+                                      </div>
+                                      <div className="text-sm text-[#B0B0B0]">
+                                          {employee.position}
+                                      </div>
+                                      <div className="text-xs text-[#B0B0B0]">
+                                          {employee.department || 'General'} •
+                                          Started{' '}
+                                          {formatDate(employee.start_date)}
+                                      </div>
+                                  </div>
+                                  <div className="text-right">
+                                      <div className="font-semibold">
+                                          {formatCurrency(employee.salary)}
+                                      </div>
+                                      <div
+                                          className={`text-sm px-2 py-1 rounded ${getStatusColor(employee.status)}`}>
+                                          {employee.status}
+                                      </div>
+                                  </div>
+                              </div>
+                          ))
+                      )}
+                  </div>
+              </CardContent>
+          </Card>
       </div>
-
-      {/* Summary Cards */}
-      <div className="grid grid-cols-1 md:grid-cols-4 gap-6">
-        <Card className="dark:bg-gray-800">
-          <CardHeader className="flex flex-row items-center justify-between space-y-0 pb-2">
-            <CardTitle className="text-sm font-medium">Total Employees</CardTitle>
-            <Users className="h-4 w-4 text-blue-600" />
-          </CardHeader>
-          <CardContent>
-            <div className="text-2xl font-bold text-blue-600">
-              {summary?.totalEmployees || 0}
-            </div>
-            <p className="text-xs text-[#B0B0B0] mt-1">Total employees</p>
-          </CardContent>
-        </Card>
-
-        <Card className="dark:bg-gray-800">
-          <CardHeader className="flex flex-row items-center justify-between space-y-0 pb-2">
-            <CardTitle className="text-sm font-medium">Monthly Payroll</CardTitle>
-            <DollarSign className="h-4 w-4 text-green-600" />
-          </CardHeader>
-          <CardContent>
-            <div className="text-2xl font-bold text-green-600">
-              {summary ? formatCurrency(summary.monthlyPayroll) : '$0'}
-            </div>
-            <p className="text-xs text-[#B0B0B0] mt-1">
-              Total monthly cost
-            </p>
-          </CardContent>
-        </Card>
-
-        <Card className="dark:bg-gray-800">
-          <CardHeader className="flex flex-row items-center justify-between space-y-0 pb-2">
-            <CardTitle className="text-sm font-medium">Next Payroll</CardTitle>
-            <Calendar className="h-4 w-4 text-purple-600" />
-          </CardHeader>
-          <CardContent>
-            <div className="text-2xl font-bold text-purple-600">
-              {summary?.nextPayroll ? formatDate(summary.nextPayroll) : 'Not scheduled'}
-            </div>
-            <p className="text-xs text-[#B0B0B0] mt-1">
-              Scheduled date
-            </p>
-          </CardContent>
-        </Card>
-
-        <Card className="dark:bg-gray-800">
-          <CardHeader className="flex flex-row items-center justify-between space-y-0 pb-2">
-            <CardTitle className="text-sm font-medium">Pending Runs</CardTitle>
-            <Clock className="h-4 w-4 text-yellow-600" />
-          </CardHeader>
-          <CardContent>
-            <div className="text-2xl font-bold text-yellow-600">
-              {summary?.pendingRuns ?? 0}
-            </div>
-            <p className="text-xs text-[#B0B0B0] mt-1">
-              Awaiting approval
-            </p>
-          </CardContent>
-        </Card>
-      </div>
-
-      {/* Payroll Runs */}
-      <Card className="dark:bg-gray-800">
-        <CardHeader>
-          <CardTitle>Payroll Runs</CardTitle>
-          <CardDescription>
-            Recent and upcoming payroll runs
-          </CardDescription>
-        </CardHeader>
-        <CardContent>
-          <div className="space-y-4">
-            {(payrollRuns?.data || []).length === 0 ? (
-              <div className="text-center py-8 text-[#B0B0B0]">
-                No payroll runs found
-              </div>
-            ) : (
-              (payrollRuns?.data || []).map((run: PayrollRun) => (
-                <div key={run.id} className="flex items-center justify-between p-4 border rounded">
-                  <div className="flex-1">
-                    <div className="flex items-center gap-2 mb-1">
-                      <div className={`px-2 py-1 text-xs rounded ${getStatusColor(run.status)}`}>
-                        {run.status}
-                      </div>
-                      <div className="font-medium">{run.payPeriod}</div>
-                    </div>
-                    <div className="text-sm text-[#B0B0B0]">
-                      {formatCurrency(run.totalAmount)} for {run.employeeCount} employees
-                    </div>
-                    <div className="text-xs text-[#B0B0B0] mt-1">
-                      Scheduled: {formatDate(run.scheduledDate)}
-                    </div>
-                  </div>
-                  <div className="flex items-center gap-2 ml-4">
-                    {run.status === 'pending' && (
-                      <Button
-                        size="sm"
-                        onClick={() => approvePayroll(run.id)}
-                        className="flex items-center gap-1"
-                      >
-                        <CheckCircle className="h-4 w-4" />
-                        Approve
-                      </Button>
-                    )}
-                    {run.status === 'approved' && (
-                      <Button
-                        size="sm"
-                        onClick={() => processPayroll(run.id)}
-                        className="flex items-center gap-1"
-                      >
-                        <Play className="h-4 w-4" />
-                        Process
-                      </Button>
-                    )}
-                    {run.status === 'processed' && (
-                      <CheckCircle className="h-5 w-5 text-green-600" />
-                    )}
-                  </div>
-                </div>
-              ))
-            )}
-          </div>
-        </CardContent>
-      </Card>
-
-      {/* Employee List */}
-      <Card className="dark:bg-gray-800">
-        <CardHeader>
-          <CardTitle>Employees</CardTitle>
-          <CardDescription>
-            Active employee roster
-          </CardDescription>
-        </CardHeader>
-        <CardContent>
-          <div className="space-y-4">
-            {(employees?.data || []).length === 0 ? (
-              <div className="text-center py-8 text-[#B0B0B0]">
-                No employees found
-              </div>
-            ) : (
-              (employees?.data || []).map((employee: Employee) => (
-                <div key={employee.id} className="flex items-center justify-between p-3 bg-[#2C2C2C] rounded">
-                  <div className="flex-1">
-                    <div className="font-medium">{employee.name}</div>
-<<<<<<< HEAD
-                    <div className="text-sm text-[#B0B0B0]">{employee.position}</div>
-                    <div className="text-xs text-[#B0B0B0]">
-                      {employee.department} • Started {formatDate(employee.startDate)}
-                    </div>
-=======
-                    <div className="text-sm text-gray-600">{employee.title}</div>
-                    {employee.start_date && (
-                      <div className="text-xs text-gray-500">
-                        {employee.department || 'General'} • Started {formatDate(employee.start_date)}
-                      </div>
-                    )}
->>>>>>> abfa356e
-                  </div>
-                  <div className="text-right">
-                    <div className="font-semibold">{formatCurrency(employee.salary)}</div>
-                    <div className={`text-sm px-2 py-1 rounded ${getStatusColor(employee.status)}`}>
-                      {employee.status}
-                    </div>
-                  </div>
-                </div>
-              ))
-            )}
-          </div>
-        </CardContent>
-      </Card>
-    </div>
-  )
+  );
 }